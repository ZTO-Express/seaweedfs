package s3api

import (
	"fmt"
	"github.com/chrislusf/seaweedfs/weed/pb"
<<<<<<< HEAD
=======
	"github.com/chrislusf/seaweedfs/weed/security"
>>>>>>> 9b941773
	"github.com/chrislusf/seaweedfs/weed/util"
	"net/http"
	"strings"
	"time"

	"github.com/chrislusf/seaweedfs/weed/filer"
	. "github.com/chrislusf/seaweedfs/weed/s3api/s3_constants"
	"github.com/chrislusf/seaweedfs/weed/s3api/s3err"
	"github.com/gorilla/mux"
	"google.golang.org/grpc"
)

type S3ApiServerOption struct {
	Filer            pb.ServerAddress
	Port             int
	Config           string
	DomainName       string
	BucketsPath      string
	GrpcDialOption   grpc.DialOption
	AllowEmptyFolder bool
}

type S3ApiServer struct {
<<<<<<< HEAD
	option         *S3ApiServerOption
	iam            *IdentityAccessManagement
	randomClientId int32
=======
	option     *S3ApiServerOption
	iam        *IdentityAccessManagement
	filerGuard *security.Guard
>>>>>>> 9b941773
}

func NewS3ApiServer(router *mux.Router, option *S3ApiServerOption) (s3ApiServer *S3ApiServer, err error) {
	v := util.GetViper()
	signingKey := v.GetString("jwt.filer_signing.key")
	v.SetDefault("jwt.filer_signing.expires_after_seconds", 10)
	expiresAfterSec := v.GetInt("jwt.filer_signing.expires_after_seconds")

	readSigningKey := v.GetString("jwt.filer_signing.read.key")
	v.SetDefault("jwt.filer_signing.read.expires_after_seconds", 60)
	readExpiresAfterSec := v.GetInt("jwt.filer_signing.read.expires_after_seconds")

	s3ApiServer = &S3ApiServer{
<<<<<<< HEAD
		option:         option,
		iam:            NewIdentityAccessManagement(option),
		randomClientId: util.RandomInt32(),
=======
		option:     option,
		iam:        NewIdentityAccessManagement(option),
		filerGuard: security.NewGuard([]string{}, signingKey, expiresAfterSec, readSigningKey, readExpiresAfterSec),
>>>>>>> 9b941773
	}

	s3ApiServer.registerRouter(router)

	go s3ApiServer.subscribeMetaEvents("s3", filer.IamConfigDirecotry+"/"+filer.IamIdentityFile, time.Now().UnixNano())
	return s3ApiServer, nil
}

func (s3a *S3ApiServer) registerRouter(router *mux.Router) {
	// API Router
	apiRouter := router.PathPrefix("/").Subrouter()

	// Readiness Probe
	apiRouter.Methods("GET").Path("/status").HandlerFunc(s3a.StatusHandler)

	var routers []*mux.Router
	if s3a.option.DomainName != "" {
		domainNames := strings.Split(s3a.option.DomainName, ",")
		for _, domainName := range domainNames {
			routers = append(routers, apiRouter.Host(
				fmt.Sprintf("%s.%s:%d", "{bucket:.+}", domainName, s3a.option.Port)).Subrouter())
			routers = append(routers, apiRouter.Host(
				fmt.Sprintf("%s.%s", "{bucket:.+}", domainName)).Subrouter())
		}
	}
	routers = append(routers, apiRouter.PathPrefix("/{bucket}").Subrouter())

	for _, bucket := range routers {

		// HeadObject
		bucket.Methods("HEAD").Path("/{object:.+}").HandlerFunc(track(s3a.iam.Auth(s3a.HeadObjectHandler, ACTION_READ), "GET"))
		// HeadBucket
		bucket.Methods("HEAD").HandlerFunc(track(s3a.iam.Auth(s3a.HeadBucketHandler, ACTION_READ), "GET"))

		// CopyObjectPart
		bucket.Methods("PUT").Path("/{object:.+}").HeadersRegexp("X-Amz-Copy-Source", `.*?(\/|%2F).*?`).HandlerFunc(track(s3a.iam.Auth(s3a.CopyObjectPartHandler, ACTION_WRITE), "PUT")).Queries("partNumber", "{partNumber:[0-9]+}", "uploadId", "{uploadId:.*}")
		// PutObjectPart
		bucket.Methods("PUT").Path("/{object:.+}").HandlerFunc(track(s3a.iam.Auth(s3a.PutObjectPartHandler, ACTION_WRITE), "PUT")).Queries("partNumber", "{partNumber:[0-9]+}", "uploadId", "{uploadId:.*}")
		// CompleteMultipartUpload
		bucket.Methods("POST").Path("/{object:.+}").HandlerFunc(track(s3a.iam.Auth(s3a.CompleteMultipartUploadHandler, ACTION_WRITE), "POST")).Queries("uploadId", "{uploadId:.*}")
		// NewMultipartUpload
		bucket.Methods("POST").Path("/{object:.+}").HandlerFunc(track(s3a.iam.Auth(s3a.NewMultipartUploadHandler, ACTION_WRITE), "POST")).Queries("uploads", "")
		// AbortMultipartUpload
		bucket.Methods("DELETE").Path("/{object:.+}").HandlerFunc(track(s3a.iam.Auth(s3a.AbortMultipartUploadHandler, ACTION_WRITE), "DELETE")).Queries("uploadId", "{uploadId:.*}")
		// ListObjectParts
		bucket.Methods("GET").Path("/{object:.+}").HandlerFunc(track(s3a.iam.Auth(s3a.ListObjectPartsHandler, ACTION_READ), "GET")).Queries("uploadId", "{uploadId:.*}")
		// ListMultipartUploads
		bucket.Methods("GET").HandlerFunc(track(s3a.iam.Auth(s3a.ListMultipartUploadsHandler, ACTION_READ), "GET")).Queries("uploads", "")

		// GetObjectTagging
		bucket.Methods("GET").Path("/{object:.+}").HandlerFunc(track(s3a.iam.Auth(s3a.GetObjectTaggingHandler, ACTION_READ), "GET")).Queries("tagging", "")
		// PutObjectTagging
		bucket.Methods("PUT").Path("/{object:.+}").HandlerFunc(track(s3a.iam.Auth(s3a.PutObjectTaggingHandler, ACTION_TAGGING), "PUT")).Queries("tagging", "")
		// DeleteObjectTagging
		bucket.Methods("DELETE").Path("/{object:.+}").HandlerFunc(track(s3a.iam.Auth(s3a.DeleteObjectTaggingHandler, ACTION_TAGGING), "DELETE")).Queries("tagging", "")

		// PutObjectACL
		bucket.Methods("PUT").Path("/{object:.+}").HandlerFunc(track(s3a.iam.Auth(s3a.PutObjectAclHandler, ACTION_WRITE), "PUT")).Queries("acl", "")
		// PutObjectRetention
		bucket.Methods("PUT").Path("/{object:.+}").HandlerFunc(track(s3a.iam.Auth(s3a.PutObjectRetentionHandler, ACTION_WRITE), "PUT")).Queries("retention", "")
		// PutObjectLegalHold
		bucket.Methods("PUT").Path("/{object:.+}").HandlerFunc(track(s3a.iam.Auth(s3a.PutObjectLegalHoldHandler, ACTION_WRITE), "PUT")).Queries("legal-hold", "")
		// PutObjectLockConfiguration
		bucket.Methods("PUT").Path("/{object:.+}").HandlerFunc(track(s3a.iam.Auth(s3a.PutObjectLockConfigurationHandler, ACTION_WRITE), "PUT")).Queries("object-lock", "")

		// CopyObject
		bucket.Methods("PUT").Path("/{object:.+}").HeadersRegexp("X-Amz-Copy-Source", ".*?(\\/|%2F).*?").HandlerFunc(track(s3a.iam.Auth(s3a.CopyObjectHandler, ACTION_WRITE), "COPY"))
		// PutObject
		bucket.Methods("PUT").Path("/{object:.+}").HandlerFunc(track(s3a.iam.Auth(s3a.PutObjectHandler, ACTION_WRITE), "PUT"))

		// DeleteObject
		bucket.Methods("DELETE").Path("/{object:.+}").HandlerFunc(track(s3a.iam.Auth(s3a.DeleteObjectHandler, ACTION_WRITE), "DELETE"))

		// ListObjectsV2
		bucket.Methods("GET").HandlerFunc(track(s3a.iam.Auth(s3a.ListObjectsV2Handler, ACTION_LIST), "LIST")).Queries("list-type", "2")
		// GetObject, but directory listing is not supported
		bucket.Methods("GET").Path("/{object:.+}").HandlerFunc(track(s3a.iam.Auth(s3a.GetObjectHandler, ACTION_READ), "GET"))

		// PostPolicy
		bucket.Methods("POST").HeadersRegexp("Content-Type", "multipart/form-data*").HandlerFunc(track(s3a.iam.Auth(s3a.PostPolicyBucketHandler, ACTION_WRITE), "POST"))

		// DeleteMultipleObjects
		bucket.Methods("POST").HandlerFunc(track(s3a.iam.Auth(s3a.DeleteMultipleObjectsHandler, ACTION_WRITE), "DELETE")).Queries("delete", "")

		// GetBucketACL
		bucket.Methods("GET").HandlerFunc(s3a.iam.Auth(s3a.GetBucketAclHandler, ACTION_READ)).Queries("acl", "")

		// GetObjectACL
		bucket.Methods("GET").Path("/{object:.+}").HandlerFunc(s3a.iam.Auth(s3a.GetObjectAclHandler, ACTION_READ)).Queries("acl", "")

		// GetBucketLifecycleConfiguration
		bucket.Methods("GET").HandlerFunc(s3a.iam.Auth(s3a.GetBucketLifecycleConfigurationHandler, ACTION_READ)).Queries("lifecycle", "")

		// PutBucketLifecycleConfiguration
		bucket.Methods("PUT").HandlerFunc(s3a.iam.Auth(s3a.PutBucketLifecycleConfigurationHandler, ACTION_WRITE)).Queries("lifecycle", "")

		// DeleteBucketLifecycleConfiguration
		bucket.Methods("DELETE").HandlerFunc(s3a.iam.Auth(s3a.DeleteBucketLifecycleHandler, ACTION_WRITE)).Queries("lifecycle", "")
		// ListObjectsV1 (Legacy)
		bucket.Methods("GET").HandlerFunc(track(s3a.iam.Auth(s3a.ListObjectsV1Handler, ACTION_LIST), "LIST"))

		// PutBucket
		bucket.Methods("PUT").HandlerFunc(track(s3a.PutBucketHandler, "PUT"))

		// DeleteBucket
		bucket.Methods("DELETE").HandlerFunc(track(s3a.iam.Auth(s3a.DeleteBucketHandler, ACTION_WRITE), "DELETE"))

		/*

			// not implemented
			// GetBucketLocation
			bucket.Methods("GET").HandlerFunc(s3a.GetBucketLocationHandler).Queries("location", "")
			// GetBucketPolicy
			bucket.Methods("GET").HandlerFunc(s3a.GetBucketPolicyHandler).Queries("policy", "")
			// GetObjectACL
			bucket.Methods("GET").Path("/{object:.+}").HandlerFunc(s3a.GetObjectACLHandler).Queries("acl", "")
			// PutBucketPolicy
			bucket.Methods("PUT").HandlerFunc(s3a.PutBucketPolicyHandler).Queries("policy", "")
			// DeleteBucketPolicy
			bucket.Methods("DELETE").HandlerFunc(s3a.DeleteBucketPolicyHandler).Queries("policy", "")
		*/

	}

	// ListBuckets
	apiRouter.Methods("GET").Path("/").HandlerFunc(track(s3a.ListBucketsHandler, "LIST"))

	// NotFound
	apiRouter.NotFoundHandler = http.HandlerFunc(s3err.NotFoundHandler)

}<|MERGE_RESOLUTION|>--- conflicted
+++ resolved
@@ -3,10 +3,7 @@
 import (
 	"fmt"
 	"github.com/chrislusf/seaweedfs/weed/pb"
-<<<<<<< HEAD
-=======
 	"github.com/chrislusf/seaweedfs/weed/security"
->>>>>>> 9b941773
 	"github.com/chrislusf/seaweedfs/weed/util"
 	"net/http"
 	"strings"
@@ -30,15 +27,10 @@
 }
 
 type S3ApiServer struct {
-<<<<<<< HEAD
 	option         *S3ApiServerOption
 	iam            *IdentityAccessManagement
 	randomClientId int32
-=======
-	option     *S3ApiServerOption
-	iam        *IdentityAccessManagement
-	filerGuard *security.Guard
->>>>>>> 9b941773
+	filerGuard     *security.Guard
 }
 
 func NewS3ApiServer(router *mux.Router, option *S3ApiServerOption) (s3ApiServer *S3ApiServer, err error) {
@@ -52,15 +44,10 @@
 	readExpiresAfterSec := v.GetInt("jwt.filer_signing.read.expires_after_seconds")
 
 	s3ApiServer = &S3ApiServer{
-<<<<<<< HEAD
 		option:         option,
 		iam:            NewIdentityAccessManagement(option),
 		randomClientId: util.RandomInt32(),
-=======
-		option:     option,
-		iam:        NewIdentityAccessManagement(option),
-		filerGuard: security.NewGuard([]string{}, signingKey, expiresAfterSec, readSigningKey, readExpiresAfterSec),
->>>>>>> 9b941773
+		filerGuard:     security.NewGuard([]string{}, signingKey, expiresAfterSec, readSigningKey, readExpiresAfterSec),
 	}
 
 	s3ApiServer.registerRouter(router)
