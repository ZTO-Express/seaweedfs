--- conflicted
+++ resolved
@@ -52,13 +52,8 @@
 	return
 }
 
-<<<<<<< HEAD
-func NewStore(grpcDialOption grpc.DialOption, port int, ip, publicUrl string, dirnames []string, maxVolumeCounts []int, minFreeSpacePercents []float32, idxFolder string, needleMapKind NeedleMapType, diskTypes []DiskType) (s *Store) {
-	s = &Store{grpcDialOption: grpcDialOption, Port: port, Ip: ip, PublicUrl: publicUrl, NeedleMapType: needleMapKind}
-=======
-func NewStore(grpcDialOption grpc.DialOption, port int, ip, publicUrl string, dirnames []string, maxVolumeCounts []int, minFreeSpacePercents []float32, idxFolder string, needleMapKind NeedleMapKind) (s *Store) {
+func NewStore(grpcDialOption grpc.DialOption, port int, ip, publicUrl string, dirnames []string, maxVolumeCounts []int, minFreeSpacePercents []float32, idxFolder string, needleMapKind NeedleMapKind, diskTypes []DiskType) (s *Store) {
 	s = &Store{grpcDialOption: grpcDialOption, Port: port, Ip: ip, PublicUrl: publicUrl, NeedleMapKind: needleMapKind}
->>>>>>> a6e8d606
 	s.Locations = make([]*DiskLocation, 0)
 	for i := 0; i < len(dirnames); i++ {
 		location := NewDiskLocation(dirnames[i], maxVolumeCounts[i], minFreeSpacePercents[i], idxFolder, diskTypes[i])
@@ -74,11 +69,7 @@
 
 	return
 }
-<<<<<<< HEAD
-func (s *Store) AddVolume(volumeId needle.VolumeId, collection string, needleMapKind NeedleMapType, replicaPlacement string, ttlString string, preallocate int64, MemoryMapMaxSizeMb uint32, diskType DiskType) error {
-=======
-func (s *Store) AddVolume(volumeId needle.VolumeId, collection string, needleMapKind NeedleMapKind, replicaPlacement string, ttlString string, preallocate int64, MemoryMapMaxSizeMb uint32) error {
->>>>>>> a6e8d606
+func (s *Store) AddVolume(volumeId needle.VolumeId, collection string, needleMapKind NeedleMapKind, replicaPlacement string, ttlString string, preallocate int64, MemoryMapMaxSizeMb uint32, diskType DiskType) error {
 	rt, e := super_block.NewReplicaPlacementFromString(replicaPlacement)
 	if e != nil {
 		return e
@@ -126,11 +117,7 @@
 	}
 	return ret
 }
-<<<<<<< HEAD
-func (s *Store) addVolume(vid needle.VolumeId, collection string, needleMapKind NeedleMapType, replicaPlacement *super_block.ReplicaPlacement, ttl *needle.TTL, preallocate int64, memoryMapMaxSizeMb uint32, diskType DiskType) error {
-=======
-func (s *Store) addVolume(vid needle.VolumeId, collection string, needleMapKind NeedleMapKind, replicaPlacement *super_block.ReplicaPlacement, ttl *needle.TTL, preallocate int64, memoryMapMaxSizeMb uint32) error {
->>>>>>> a6e8d606
+func (s *Store) addVolume(vid needle.VolumeId, collection string, needleMapKind NeedleMapKind, replicaPlacement *super_block.ReplicaPlacement, ttl *needle.TTL, preallocate int64, memoryMapMaxSizeMb uint32, diskType DiskType) error {
 	if s.findVolume(vid) != nil {
 		return fmt.Errorf("Volume Id %d already exists!", vid)
 	}
