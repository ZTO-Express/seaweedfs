package command

import (
	"fmt"
	"net"
	"net/http"
	"os"
	"runtime"
	"sort"
	"strings"
	"time"

	"google.golang.org/grpc/reflection"

	"github.com/seaweedfs/seaweedfs/weed/filer"
	"github.com/seaweedfs/seaweedfs/weed/glog"
	"github.com/seaweedfs/seaweedfs/weed/pb"
	"github.com/seaweedfs/seaweedfs/weed/pb/filer_pb"
	"github.com/seaweedfs/seaweedfs/weed/security"
	weed_server "github.com/seaweedfs/seaweedfs/weed/server"
	stats_collect "github.com/seaweedfs/seaweedfs/weed/stats"
	"github.com/seaweedfs/seaweedfs/weed/util"
)

var (
	f                  FilerOptions
	filerStartS3       *bool
	filerS3Options     S3Options
	filerStartWebDav   *bool
	filerWebDavOptions WebDavOption
	filerStartIam      *bool
	filerIamOptions    IamOptions
)

type FilerOptions struct {
	masters                 *pb.ServerDiscovery
	mastersString           *string
	ip                      *string
	bindIp                  *string
	port                    *int
	portGrpc                *int
	publicPort              *int
	filerGroup              *string
	collection              *string
	defaultReplicaPlacement *string
	disableDirListing       *bool
	maxMB                   *int
	dirListingLimit         *int
	dataCenter              *string
	rack                    *string
	enableNotification      *bool
	disableHttp             *bool
	cipher                  *bool
	metricsHttpPort         *int
	saveToFilerLimit        *int
	defaultLevelDbDirectory *string
	concurrentUploadLimitMB *int
	debug                   *bool
	debugPort               *int
	localSocket             *string
	showUIDirectoryDelete   *bool
	downloadMaxMBps         *int
	diskType                *string
	allowedOrigins          *string
	exposeDirectoryData     *bool
<<<<<<< HEAD
	username                *string
	password                *string
=======
	joinExistingFiler       *bool
>>>>>>> e99eee8e
}

func init() {
	cmdFiler.Run = runFiler // break init cycle
	f.mastersString = cmdFiler.Flag.String("master", "localhost:9333", "comma-separated master servers or a single DNS SRV record of at least 1 master server, prepended with dnssrv+")
	f.filerGroup = cmdFiler.Flag.String("filerGroup", "", "share metadata with other filers in the same filerGroup")
	f.collection = cmdFiler.Flag.String("collection", "", "all data will be stored in this default collection")
	f.ip = cmdFiler.Flag.String("ip", util.DetectedHostAddress(), "filer server http listen ip address")
	f.bindIp = cmdFiler.Flag.String("ip.bind", "", "ip address to bind to. If empty, default to same as -ip option.")
	f.port = cmdFiler.Flag.Int("port", 8888, "filer server http listen port")
	f.portGrpc = cmdFiler.Flag.Int("port.grpc", 0, "filer server grpc listen port")
	f.publicPort = cmdFiler.Flag.Int("port.readonly", 0, "readonly port opened to public")
	f.defaultReplicaPlacement = cmdFiler.Flag.String("defaultReplicaPlacement", "", "default replication type. If not specified, use master setting.")
	f.disableDirListing = cmdFiler.Flag.Bool("disableDirListing", false, "turn off directory listing")
	f.maxMB = cmdFiler.Flag.Int("maxMB", 4, "split files larger than the limit")
	f.dirListingLimit = cmdFiler.Flag.Int("dirListLimit", 100000, "limit sub dir listing size")
	f.dataCenter = cmdFiler.Flag.String("dataCenter", "", "prefer to read and write to volumes in this data center")
	f.rack = cmdFiler.Flag.String("rack", "", "prefer to write to volumes in this rack")
	f.disableHttp = cmdFiler.Flag.Bool("disableHttp", false, "disable http request, only gRpc operations are allowed")
	f.cipher = cmdFiler.Flag.Bool("encryptVolumeData", false, "encrypt data on volume servers")
	f.metricsHttpPort = cmdFiler.Flag.Int("metricsPort", 0, "Prometheus metrics listen port")
	f.saveToFilerLimit = cmdFiler.Flag.Int("saveToFilerLimit", 0, "files smaller than this limit will be saved in filer store")
	f.defaultLevelDbDirectory = cmdFiler.Flag.String("defaultStoreDir", ".", "if filer.toml is empty, use an embedded filer store in the directory")
	f.concurrentUploadLimitMB = cmdFiler.Flag.Int("concurrentUploadLimitMB", 128, "limit total concurrent upload size")
	f.debug = cmdFiler.Flag.Bool("debug", false, "serves runtime profiling data, e.g., http://localhost:<debug.port>/debug/pprof/goroutine?debug=2")
	f.debugPort = cmdFiler.Flag.Int("debug.port", 6060, "http port for debugging")
	f.localSocket = cmdFiler.Flag.String("localSocket", "", "default to /tmp/seaweedfs-filer-<port>.sock")
	f.showUIDirectoryDelete = cmdFiler.Flag.Bool("ui.deleteDir", true, "enable filer UI show delete directory button")
	f.downloadMaxMBps = cmdFiler.Flag.Int("downloadMaxMBps", 0, "download max speed for each download request, in MB per second")
	f.diskType = cmdFiler.Flag.String("disk", "", "[hdd|ssd|<tag>] hard drive or solid state drive or any tag")
	f.allowedOrigins = cmdFiler.Flag.String("allowedOrigins", "*", "comma separated list of allowed origins")
	f.exposeDirectoryData = cmdFiler.Flag.Bool("exposeDirectoryData", true, "whether to return directory metadata and content in Filer UI")
<<<<<<< HEAD
	f.username = cmdFiler.Flag.String("username", "", "username for basic authentication")
	f.password = cmdFiler.Flag.String("password", "", "password for basic authentication")
=======
	f.joinExistingFiler = cmdFiler.Flag.Bool("joinExistingFiler", false, "enable if new filer wants to join existing cluster")
>>>>>>> e99eee8e

	// start s3 on filer
	filerStartS3 = cmdFiler.Flag.Bool("s3", false, "whether to start S3 gateway")
	filerS3Options.port = cmdFiler.Flag.Int("s3.port", 8333, "s3 server http listen port")
	filerS3Options.portHttps = cmdFiler.Flag.Int("s3.port.https", 0, "s3 server https listen port")
	filerS3Options.portGrpc = cmdFiler.Flag.Int("s3.port.grpc", 0, "s3 server grpc listen port")
	filerS3Options.domainName = cmdFiler.Flag.String("s3.domainName", "", "suffix of the host name in comma separated list, {bucket}.{domainName}")
	filerS3Options.allowedOrigins = cmdFiler.Flag.String("s3.allowedOrigins", "*", "comma separated list of allowed origins")
	filerS3Options.dataCenter = cmdFiler.Flag.String("s3.dataCenter", "", "prefer to read and write to volumes in this data center")
	filerS3Options.tlsPrivateKey = cmdFiler.Flag.String("s3.key.file", "", "path to the TLS private key file")
	filerS3Options.tlsCertificate = cmdFiler.Flag.String("s3.cert.file", "", "path to the TLS certificate file")
	filerS3Options.config = cmdFiler.Flag.String("s3.config", "", "path to the config file")
	filerS3Options.auditLogConfig = cmdFiler.Flag.String("s3.auditLogConfig", "", "path to the audit log config file")
	filerS3Options.allowEmptyFolder = cmdFiler.Flag.Bool("s3.allowEmptyFolder", true, "allow empty folders")
	filerS3Options.allowDeleteBucketNotEmpty = cmdFiler.Flag.Bool("s3.allowDeleteBucketNotEmpty", true, "allow recursive deleting all entries along with bucket")
	filerS3Options.localSocket = cmdFiler.Flag.String("s3.localSocket", "", "default to /tmp/seaweedfs-s3-<port>.sock")

	// start webdav on filer
	filerStartWebDav = cmdFiler.Flag.Bool("webdav", false, "whether to start webdav gateway")
	filerWebDavOptions.port = cmdFiler.Flag.Int("webdav.port", 7333, "webdav server http listen port")
	filerWebDavOptions.collection = cmdFiler.Flag.String("webdav.collection", "", "collection to create the files")
	filerWebDavOptions.replication = cmdFiler.Flag.String("webdav.replication", "", "replication to create the files")
	filerWebDavOptions.disk = cmdFiler.Flag.String("webdav.disk", "", "[hdd|ssd|<tag>] hard drive or solid state drive or any tag")
	filerWebDavOptions.tlsPrivateKey = cmdFiler.Flag.String("webdav.key.file", "", "path to the TLS private key file")
	filerWebDavOptions.tlsCertificate = cmdFiler.Flag.String("webdav.cert.file", "", "path to the TLS certificate file")
	filerWebDavOptions.cacheDir = cmdFiler.Flag.String("webdav.cacheDir", os.TempDir(), "local cache directory for file chunks")
	filerWebDavOptions.cacheSizeMB = cmdFiler.Flag.Int64("webdav.cacheCapacityMB", 0, "local cache capacity in MB")
	filerWebDavOptions.filerRootPath = cmdFiler.Flag.String("webdav.filer.path", "/", "use this remote path from filer server")

	// start iam on filer
	filerStartIam = cmdFiler.Flag.Bool("iam", false, "whether to start IAM service")
	filerIamOptions.ip = cmdFiler.Flag.String("iam.ip", *f.ip, "iam server http listen ip address")
	filerIamOptions.port = cmdFiler.Flag.Int("iam.port", 8111, "iam server http listen port")
}

func filerLongDesc() string {
	desc := `start a file server which accepts REST operation for any files.

	//create or overwrite the file, the directories /path/to will be automatically created
	POST /path/to/file
	//get the file content
	GET /path/to/file
	//create or overwrite the file, the filename in the multipart request will be used
	POST /path/to/
	//return a json format subdirectory and files listing
	GET /path/to/

	The configuration file "filer.toml" is read from ".", "$HOME/.seaweedfs/", "/usr/local/etc/seaweedfs/", or "/etc/seaweedfs/", in that order.
	If the "filer.toml" is not found, an embedded filer store will be created under "-defaultStoreDir".

	The example filer.toml configuration file can be generated by "weed scaffold -config=filer"

Supported Filer Stores:
`

	storeNames := make([]string, len(filer.Stores))
	for i, store := range filer.Stores {
		storeNames[i] = "\t" + store.GetName()
	}
	sort.Strings(storeNames)
	storeList := strings.Join(storeNames, "\n")
	return desc + storeList
}

var cmdFiler = &Command{
	UsageLine: "filer -port=8888 -master=<ip:port>[,<ip:port>]*",
	Short:     "start a file server that points to a master server, or a list of master servers",
	Long:      filerLongDesc(),
}

func runFiler(cmd *Command, args []string) bool {
	if *f.debug {
		go http.ListenAndServe(fmt.Sprintf(":%d", *f.debugPort), nil)
	}

	util.LoadConfiguration("security", false)

	go stats_collect.StartMetricsServer(*f.bindIp, *f.metricsHttpPort)

	filerAddress := pb.NewServerAddress(*f.ip, *f.port, *f.portGrpc).String()
	startDelay := time.Duration(2)
	if *filerStartS3 {
		filerS3Options.filer = &filerAddress
		filerS3Options.bindIp = f.bindIp
		filerS3Options.localFilerSocket = f.localSocket
		if *f.dataCenter != "" && *filerS3Options.dataCenter == "" {
			filerS3Options.dataCenter = f.dataCenter
		}
		go func(delay time.Duration) {
			time.Sleep(delay * time.Second)
			filerS3Options.startS3Server()
		}(startDelay)
		startDelay++
	}

	if *filerStartWebDav {
		filerWebDavOptions.filer = &filerAddress

		if *filerWebDavOptions.disk == "" {
			filerWebDavOptions.disk = f.diskType
		}

		go func(delay time.Duration) {
			time.Sleep(delay * time.Second)
			filerWebDavOptions.startWebDav()
		}(startDelay)
		startDelay++
	}

	if *filerStartIam {
		filerIamOptions.filer = &filerAddress
		filerIamOptions.masters = f.mastersString
		go func(delay time.Duration) {
			time.Sleep(delay * time.Second)
			filerIamOptions.startIamServer()
		}(startDelay)
	}

	f.masters = pb.ServerAddresses(*f.mastersString).ToServiceDiscovery()

	f.startFiler()

	return true
}

func (fo *FilerOptions) startFiler() {

	defaultMux := http.NewServeMux()
	publicVolumeMux := defaultMux

	if *fo.publicPort != 0 {
		publicVolumeMux = http.NewServeMux()
	}
	if *fo.portGrpc == 0 {
		*fo.portGrpc = 10000 + *fo.port
	}
	if *fo.bindIp == "" {
		*fo.bindIp = *fo.ip
	}
	if *fo.allowedOrigins == "" {
		*fo.allowedOrigins = "*"
	}

	defaultLevelDbDirectory := util.ResolvePath(*fo.defaultLevelDbDirectory + "/filerldb2")

	filerAddress := pb.NewServerAddress(*fo.ip, *fo.port, *fo.portGrpc)

	fs, nfs_err := weed_server.NewFilerServer(defaultMux, publicVolumeMux, &weed_server.FilerOption{
		Masters:               fo.masters,
		FilerGroup:            *fo.filerGroup,
		Collection:            *fo.collection,
		DefaultReplication:    *fo.defaultReplicaPlacement,
		DisableDirListing:     *fo.disableDirListing,
		MaxMB:                 *fo.maxMB,
		DirListingLimit:       *fo.dirListingLimit,
		DataCenter:            *fo.dataCenter,
		Rack:                  *fo.rack,
		DefaultLevelDbDir:     defaultLevelDbDirectory,
		DisableHttp:           *fo.disableHttp,
		Host:                  filerAddress,
		Cipher:                *fo.cipher,
		SaveToFilerLimit:      int64(*fo.saveToFilerLimit),
		ConcurrentUploadLimit: int64(*fo.concurrentUploadLimitMB) * 1024 * 1024,
		ShowUIDirectoryDelete: *fo.showUIDirectoryDelete,
		DownloadMaxBytesPs:    int64(*fo.downloadMaxMBps) * 1024 * 1024,
		DiskType:              *fo.diskType,
		AllowedOrigins:        strings.Split(*fo.allowedOrigins, ","),
<<<<<<< HEAD
		Username:              *fo.username,
		Password:              *fo.password,
=======
		JoinExistingFiler:     *fo.joinExistingFiler,
>>>>>>> e99eee8e
	})
	if nfs_err != nil {
		glog.Fatalf("Filer startup error: %v", nfs_err)
	}

	if *fo.publicPort != 0 {
		publicListeningAddress := util.JoinHostPort(*fo.bindIp, *fo.publicPort)
		glog.V(0).Infoln("Start Seaweed filer server", util.Version(), "public at", publicListeningAddress)
		publicListener, localPublicListener, e := util.NewIpAndLocalListeners(*fo.bindIp, *fo.publicPort, 0)
		if e != nil {
			glog.Fatalf("Filer server public listener error on port %d:%v", *fo.publicPort, e)
		}
		go func() {
			if e := http.Serve(publicListener, publicVolumeMux); e != nil {
				glog.Fatalf("Volume server fail to serve public: %v", e)
			}
		}()
		if localPublicListener != nil {
			go func() {
				if e := http.Serve(localPublicListener, publicVolumeMux); e != nil {
					glog.Errorf("Volume server fail to serve public: %v", e)
				}
			}()
		}
	}

	glog.V(0).Infof("Start Seaweed Filer %s at %s:%d", util.Version(), *fo.ip, *fo.port)
	filerListener, filerLocalListener, e := util.NewIpAndLocalListeners(
		*fo.bindIp, *fo.port,
		time.Duration(10)*time.Second,
	)
	if e != nil {
		glog.Fatalf("Filer listener error: %v", e)
	}

	// starting grpc server
	grpcPort := *fo.portGrpc
	grpcL, grpcLocalL, err := util.NewIpAndLocalListeners(*fo.bindIp, grpcPort, 0)
	if err != nil {
		glog.Fatalf("failed to listen on grpc port %d: %v", grpcPort, err)
	}
	grpcS := pb.NewGrpcServer(security.LoadServerTLS(util.GetViper(), "grpc.filer"))
	filer_pb.RegisterSeaweedFilerServer(grpcS, fs)
	reflection.Register(grpcS)
	if grpcLocalL != nil {
		go grpcS.Serve(grpcLocalL)
	}
	go grpcS.Serve(grpcL)

	httpS := &http.Server{Handler: defaultMux}
	if runtime.GOOS != "windows" {
		localSocket := *fo.localSocket
		if localSocket == "" {
			localSocket = fmt.Sprintf("/tmp/seaweedfs-filer-%d.sock", *fo.port)
		}
		if err := os.Remove(localSocket); err != nil && !os.IsNotExist(err) {
			glog.Fatalf("Failed to remove %s, error: %s", localSocket, err.Error())
		}
		go func() {
			// start on local unix socket
			filerSocketListener, err := net.Listen("unix", localSocket)
			if err != nil {
				glog.Fatalf("Failed to listen on %s: %v", localSocket, err)
			}
			httpS.Serve(filerSocketListener)
		}()
	}
	if filerLocalListener != nil {
		go func() {
			if err := httpS.Serve(filerLocalListener); err != nil {
				glog.Errorf("Filer Fail to serve: %v", e)
			}
		}()
	}
	if err := httpS.Serve(filerListener); err != nil {
		glog.Fatalf("Filer Fail to serve: %v", e)
	}

}<|MERGE_RESOLUTION|>--- conflicted
+++ resolved
@@ -63,12 +63,9 @@
 	diskType                *string
 	allowedOrigins          *string
 	exposeDirectoryData     *bool
-<<<<<<< HEAD
 	username                *string
 	password                *string
-=======
 	joinExistingFiler       *bool
->>>>>>> e99eee8e
 }
 
 func init() {
@@ -101,12 +98,9 @@
 	f.diskType = cmdFiler.Flag.String("disk", "", "[hdd|ssd|<tag>] hard drive or solid state drive or any tag")
 	f.allowedOrigins = cmdFiler.Flag.String("allowedOrigins", "*", "comma separated list of allowed origins")
 	f.exposeDirectoryData = cmdFiler.Flag.Bool("exposeDirectoryData", true, "whether to return directory metadata and content in Filer UI")
-<<<<<<< HEAD
 	f.username = cmdFiler.Flag.String("username", "", "username for basic authentication")
 	f.password = cmdFiler.Flag.String("password", "", "password for basic authentication")
-=======
 	f.joinExistingFiler = cmdFiler.Flag.Bool("joinExistingFiler", false, "enable if new filer wants to join existing cluster")
->>>>>>> e99eee8e
 
 	// start s3 on filer
 	filerStartS3 = cmdFiler.Flag.Bool("s3", false, "whether to start S3 gateway")
@@ -274,12 +268,9 @@
 		DownloadMaxBytesPs:    int64(*fo.downloadMaxMBps) * 1024 * 1024,
 		DiskType:              *fo.diskType,
 		AllowedOrigins:        strings.Split(*fo.allowedOrigins, ","),
-<<<<<<< HEAD
 		Username:              *fo.username,
 		Password:              *fo.password,
-=======
 		JoinExistingFiler:     *fo.joinExistingFiler,
->>>>>>> e99eee8e
 	})
 	if nfs_err != nil {
 		glog.Fatalf("Filer startup error: %v", nfs_err)
