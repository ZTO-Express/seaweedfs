--- conflicted
+++ resolved
@@ -74,12 +74,9 @@
 	DiskType              string
 	AllowedOrigins        []string
 	ExposeDirectoryData   bool
-<<<<<<< HEAD
 	Username              string
 	Password              string
-=======
 	JoinExistingFiler     bool
->>>>>>> e99eee8e
 }
 
 type FilerServer struct {
