package util

import (
	"compress/gzip"
	"encoding/base64"
	"encoding/json"
	"errors"
	"fmt"
	"github.com/seaweedfs/seaweedfs/weed/util/mem"
	"io"
	"net/http"
	"net/url"
	"strings"
	"time"

	"github.com/seaweedfs/seaweedfs/weed/glog"
)

var (
	client    *http.Client
	Transport *http.Transport
)

func init() {
	Transport = &http.Transport{
		MaxIdleConns:        1024,
		MaxIdleConnsPerHost: 1024,
	}
	client = &http.Client{
		Transport: Transport,
	}
}

func Post(url string, values url.Values) ([]byte, error) {
	r, err := client.PostForm(url, values)
	if err != nil {
		return nil, err
	}
	defer r.Body.Close()
	b, err := io.ReadAll(r.Body)
	if r.StatusCode >= 400 {
		if err != nil {
			return nil, fmt.Errorf("%s: %d - %s", url, r.StatusCode, string(b))
		} else {
			return nil, fmt.Errorf("%s: %s", url, r.Status)
		}
	}
	if err != nil {
		return nil, err
	}
	return b, nil
}

// github.com/seaweedfs/seaweedfs/unmaintained/repeated_vacuum/repeated_vacuum.go
// may need increasing http.Client.Timeout
func Get(url string) ([]byte, bool, error) {
	return GetAuthenticated(url, "")
}

func GetAuthenticated(url, jwt string) ([]byte, bool, error) {
	request, err := http.NewRequest(http.MethodGet, url, nil)
	if err != nil {
		return nil, true, err
	}
	maybeAddAuth(request, jwt, "")
	request.Header.Add("Accept-Encoding", "gzip")

	response, err := client.Do(request)
	if err != nil {
		return nil, true, err
	}
	defer CloseResponse(response)

	var reader io.ReadCloser
	switch response.Header.Get("Content-Encoding") {
	case "gzip":
		reader, err = gzip.NewReader(response.Body)
		if err != nil {
			return nil, true, err
		}
		defer reader.Close()
	default:
		reader = response.Body
	}

	b, err := io.ReadAll(reader)
	if response.StatusCode >= 400 {
		retryable := response.StatusCode >= 500
		return nil, retryable, fmt.Errorf("%s: %s", url, response.Status)
	}
	if err != nil {
		return nil, false, err
	}
	return b, false, nil
}

func Head(url string) (http.Header, error) {
	r, err := client.Head(url)
	if err != nil {
		return nil, err
	}
	defer CloseResponse(r)
	if r.StatusCode >= 400 {
		return nil, fmt.Errorf("%s: %s", url, r.Status)
	}
	return r.Header, nil
}

func maybeAddAuth(req *http.Request, jwt, authHeader string) {
	if jwt != "" {
		req.Header.Set("Authorization", "BEARER "+string(jwt))
	} else if authHeader != "" {
		req.Header.Set("Authorization", authHeader)
	}
}

func Delete(url string, jwt, authHeader string) error {
	req, err := http.NewRequest(http.MethodDelete, url, nil)
<<<<<<< HEAD
	maybeAddAuth(req, jwt, authHeader)
=======
	maybeAddAuth(req, jwt, "")
>>>>>>> 1f5ec7ce
	if err != nil {
		return err
	}
	resp, e := client.Do(req)
	if e != nil {
		return e
	}
	defer resp.Body.Close()
	body, err := io.ReadAll(resp.Body)
	if err != nil {
		return err
	}
	switch resp.StatusCode {
	case http.StatusNotFound, http.StatusAccepted, http.StatusOK:
		return nil
	}
	m := make(map[string]interface{})
	if e := json.Unmarshal(body, &m); e == nil {
		if s, ok := m["error"].(string); ok {
			return errors.New(s)
		}
	}
	return errors.New(string(body))
}

func DeleteProxied(url string, jwt string) (body []byte, httpStatus int, err error) {
	req, err := http.NewRequest(http.MethodDelete, url, nil)
	maybeAddAuth(req, jwt, "")
	if err != nil {
		return
	}
	resp, err := client.Do(req)
	if err != nil {
		return
	}
	defer resp.Body.Close()
	body, err = io.ReadAll(resp.Body)
	if err != nil {
		return
	}
	httpStatus = resp.StatusCode
	return
}

func GetBufferStream(url string, values url.Values, allocatedBytes []byte, eachBuffer func([]byte)) error {
	r, err := client.PostForm(url, values)
	if err != nil {
		return err
	}
	defer CloseResponse(r)
	if r.StatusCode != 200 {
		return fmt.Errorf("%s: %s", url, r.Status)
	}
	for {
		n, err := r.Body.Read(allocatedBytes)
		if n > 0 {
			eachBuffer(allocatedBytes[:n])
		}
		if err != nil {
			if err == io.EOF {
				return nil
			}
			return err
		}
	}
}

func GetUrlStream(url string, values url.Values, readFn func(io.Reader) error) error {
	r, err := client.PostForm(url, values)
	if err != nil {
		return err
	}
	defer CloseResponse(r)
	if r.StatusCode != 200 {
		return fmt.Errorf("%s: %s", url, r.Status)
	}
	return readFn(r.Body)
}

func DownloadFile(fileUrl string, jwt string, username, password string) (filename string, header http.Header, resp *http.Response, e error) {
	req, err := http.NewRequest(http.MethodGet, fileUrl, nil)
	if err != nil {
		return "", nil, nil, err
	}

<<<<<<< HEAD
	maybeAddAuth(req, jwt, "")
=======
	maybeAddAuth(req, jwt, genBasicAuth(username, password))
>>>>>>> 1f5ec7ce

	response, err := client.Do(req)
	if err != nil {
		return "", nil, nil, err
	}
	header = response.Header
	contentDisposition := response.Header["Content-Disposition"]
	if len(contentDisposition) > 0 {
		idx := strings.Index(contentDisposition[0], "filename=")
		if idx != -1 {
			filename = contentDisposition[0][idx+len("filename="):]
			filename = strings.Trim(filename, "\"")
		}
	}
	resp = response
	return
}

func Do(req *http.Request) (resp *http.Response, err error) {
	return client.Do(req)
}

func NormalizeUrl(url string) string {
	if strings.HasPrefix(url, "http://") || strings.HasPrefix(url, "https://") {
		return url
	}
	return "http://" + url
}

func ReadUrl(fileUrl string, cipherKey []byte, isContentCompressed bool, isFullChunk bool, offset int64, size int, buf []byte) (int64, error) {

	if cipherKey != nil {
		var n int
		_, err := readEncryptedUrl(fileUrl, "", cipherKey, isContentCompressed, isFullChunk, offset, size, func(data []byte) {
			n = copy(buf, data)
		})
		return int64(n), err
	}

	req, err := http.NewRequest(http.MethodGet, fileUrl, nil)
	if err != nil {
		return 0, err
	}
	if !isFullChunk {
		req.Header.Add("Range", fmt.Sprintf("bytes=%d-%d", offset, offset+int64(size)-1))
	} else {
		req.Header.Set("Accept-Encoding", "gzip")
	}

	r, err := client.Do(req)
	if err != nil {
		return 0, err
	}
	defer CloseResponse(r)

	if r.StatusCode >= 400 {
		return 0, fmt.Errorf("%s: %s", fileUrl, r.Status)
	}

	var reader io.ReadCloser
	contentEncoding := r.Header.Get("Content-Encoding")
	switch contentEncoding {
	case "gzip":
		reader, err = gzip.NewReader(r.Body)
		if err != nil {
			return 0, err
		}
		defer reader.Close()
	default:
		reader = r.Body
	}

	var (
		i, m int
		n    int64
	)

	// refers to https://github.com/golang/go/blob/master/src/bytes/buffer.go#L199
	// commit id c170b14c2c1cfb2fd853a37add92a82fd6eb4318
	for {
		m, err = reader.Read(buf[i:])
		i += m
		n += int64(m)
		if err == io.EOF {
			return n, nil
		}
		if err != nil {
			return n, err
		}
		if n == int64(len(buf)) {
			break
		}
	}
	// drains the response body to avoid memory leak
	data, _ := io.ReadAll(reader)
	if len(data) != 0 {
		glog.V(1).Infof("%s reader has remaining %d bytes", contentEncoding, len(data))
	}
	return n, err
}

func ReadUrlAsStream(fileUrl string, cipherKey []byte, isContentGzipped bool, isFullChunk bool, offset int64, size int, fn func(data []byte)) (retryable bool, err error) {
	return ReadUrlAsStreamAuthenticated(fileUrl, "", cipherKey, isContentGzipped, isFullChunk, offset, size, fn)
}

func ReadUrlAsStreamAuthenticated(fileUrl, jwt string, cipherKey []byte, isContentGzipped bool, isFullChunk bool, offset int64, size int, fn func(data []byte)) (retryable bool, err error) {
	if cipherKey != nil {
		return readEncryptedUrl(fileUrl, jwt, cipherKey, isContentGzipped, isFullChunk, offset, size, fn)
	}

	req, err := http.NewRequest(http.MethodGet, fileUrl, nil)
	maybeAddAuth(req, jwt, "")
	if err != nil {
		return false, err
	}

	if isFullChunk {
		req.Header.Add("Accept-Encoding", "gzip")
	} else {
		req.Header.Add("Range", fmt.Sprintf("bytes=%d-%d", offset, offset+int64(size)-1))
	}

	r, err := client.Do(req)
	if err != nil {
		return true, err
	}
	defer CloseResponse(r)
	if r.StatusCode >= 400 {
		retryable = r.StatusCode == http.StatusNotFound || r.StatusCode >= 499
		return retryable, fmt.Errorf("%s: %s", fileUrl, r.Status)
	}

	var reader io.ReadCloser
	contentEncoding := r.Header.Get("Content-Encoding")
	switch contentEncoding {
	case "gzip":
		reader, err = gzip.NewReader(r.Body)
		defer reader.Close()
	default:
		reader = r.Body
	}

	var (
		m int
	)
	buf := mem.Allocate(64 * 1024)
	defer mem.Free(buf)

	for {
		m, err = reader.Read(buf)
		if m > 0 {
			fn(buf[:m])
		}
		if err == io.EOF {
			return false, nil
		}
		if err != nil {
			return true, err
		}
	}

}

func readEncryptedUrl(fileUrl, jwt string, cipherKey []byte, isContentCompressed bool, isFullChunk bool, offset int64, size int, fn func(data []byte)) (bool, error) {
	encryptedData, retryable, err := GetAuthenticated(fileUrl, jwt)
	if err != nil {
		return retryable, fmt.Errorf("fetch %s: %v", fileUrl, err)
	}
	decryptedData, err := Decrypt(encryptedData, CipherKey(cipherKey))
	if err != nil {
		return false, fmt.Errorf("decrypt %s: %v", fileUrl, err)
	}
	if isContentCompressed {
		decryptedData, err = DecompressData(decryptedData)
		if err != nil {
			glog.V(0).Infof("unzip decrypt %s: %v", fileUrl, err)
		}
	}
	if len(decryptedData) < int(offset)+size {
		return false, fmt.Errorf("read decrypted %s size %d [%d, %d)", fileUrl, len(decryptedData), offset, int(offset)+size)
	}
	if isFullChunk {
		fn(decryptedData)
	} else {
		fn(decryptedData[int(offset) : int(offset)+size])
	}
	return false, nil
}

func ReadUrlAsReaderCloser(fileUrl string, jwt string, rangeHeader string) (*http.Response, io.ReadCloser, error) {

	req, err := http.NewRequest(http.MethodGet, fileUrl, nil)
	if err != nil {
		return nil, nil, err
	}
	if rangeHeader != "" {
		req.Header.Add("Range", rangeHeader)
	} else {
		req.Header.Add("Accept-Encoding", "gzip")
	}

	maybeAddAuth(req, jwt, "")

	r, err := client.Do(req)
	if err != nil {
		return nil, nil, err
	}
	if r.StatusCode >= 400 {
		CloseResponse(r)
		return nil, nil, fmt.Errorf("%s: %s", fileUrl, r.Status)
	}

	var reader io.ReadCloser
	contentEncoding := r.Header.Get("Content-Encoding")
	switch contentEncoding {
	case "gzip":
		reader, err = gzip.NewReader(r.Body)
		if err != nil {
			return nil, nil, err
		}
	default:
		reader = r.Body
	}

	return r, reader, nil
}

func CloseResponse(resp *http.Response) {
	if resp == nil || resp.Body == nil {
		return
	}
	reader := &CountingReader{reader: resp.Body}
	io.Copy(io.Discard, reader)
	resp.Body.Close()
	if reader.BytesRead > 0 {
		glog.V(1).Infof("response leftover %d bytes", reader.BytesRead)
	}
}

func CloseRequest(req *http.Request) {
	reader := &CountingReader{reader: req.Body}
	io.Copy(io.Discard, reader)
	req.Body.Close()
	if reader.BytesRead > 0 {
		glog.V(1).Infof("request leftover %d bytes", reader.BytesRead)
	}
}

type CountingReader struct {
	reader    io.Reader
	BytesRead int
}

func (r *CountingReader) Read(p []byte) (n int, err error) {
	n, err = r.reader.Read(p)
	r.BytesRead += n
	return n, err
}

func RetriedFetchChunkData(buffer []byte, urlStrings []string, cipherKey []byte, isGzipped bool, isFullChunk bool, offset int64) (n int, err error) {

	var shouldRetry bool

	for waitTime := time.Second; waitTime < RetryWaitTime; waitTime += waitTime / 2 {
		for _, urlString := range urlStrings {
			n = 0
			if strings.Contains(urlString, "%") {
				urlString = url.PathEscape(urlString)
			}
			shouldRetry, err = ReadUrlAsStream(urlString+"?readDeleted=true", cipherKey, isGzipped, isFullChunk, offset, len(buffer), func(data []byte) {
				if n < len(buffer) {
					x := copy(buffer[n:], data)
					n += x
				}
			})
			if !shouldRetry {
				break
			}
			if err != nil {
				glog.V(0).Infof("read %s failed, err: %v", urlString, err)
			} else {
				break
			}
		}
		if err != nil && shouldRetry {
			glog.V(0).Infof("retry reading in %v", waitTime)
			time.Sleep(waitTime)
		} else {
			break
		}
	}

	return n, err

}

func genBasicAuth(username, password string) string {
	if username != "" {
		auth := username + ":" + password
		return "Basic " + base64.StdEncoding.EncodeToString([]byte(auth))
	}
	return ""
}<|MERGE_RESOLUTION|>--- conflicted
+++ resolved
@@ -116,11 +116,7 @@
 
 func Delete(url string, jwt, authHeader string) error {
 	req, err := http.NewRequest(http.MethodDelete, url, nil)
-<<<<<<< HEAD
 	maybeAddAuth(req, jwt, authHeader)
-=======
-	maybeAddAuth(req, jwt, "")
->>>>>>> 1f5ec7ce
 	if err != nil {
 		return err
 	}
@@ -206,11 +202,7 @@
 		return "", nil, nil, err
 	}
 
-<<<<<<< HEAD
-	maybeAddAuth(req, jwt, "")
-=======
 	maybeAddAuth(req, jwt, genBasicAuth(username, password))
->>>>>>> 1f5ec7ce
 
 	response, err := client.Do(req)
 	if err != nil {
